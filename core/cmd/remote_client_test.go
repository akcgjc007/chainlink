--- conflicted
+++ resolved
@@ -815,13 +815,8 @@
 
 	// otherClient should now be logged out
 	err = otherClient.IndexBridges(c)
-<<<<<<< HEAD
 	assert.Error(t, err)
 	assert.Contains(t, err.Error(), "Unauthorized")
-=======
-	require.Error(t, err)
-	assert.Contains(t, err.Error(), "401 Unauthorized")
->>>>>>> 2b025ea8
 }
 
 func TestClient_IndexTransactions(t *testing.T) {
@@ -1436,10 +1431,7 @@
 	c := cli.NewContext(nil, set, nil)
 
 	require.NoError(t, client.RemoteLogin(c))
-<<<<<<< HEAD
 	assert.EqualError(t, client.TriggerPipelineRun(c), "Error; no job found with id 1 (most likely it was deleted)")
-=======
-	assert.EqualError(t, client.TriggerPipelineRun(c), "500 Internal Server Error; no job found with id 1 (most likely it was deleted)")
 }
 
 func TestClient_ListJobsV2(t *testing.T) {
@@ -1474,5 +1466,4 @@
 	jobs := *r.Renders[0].(*[]cmd.Job)
 	require.Equal(t, 1, len(jobs))
 	assert.Equal(t, job.ID, jobs[0].ID)
->>>>>>> 2b025ea8
 }